--- conflicted
+++ resolved
@@ -14,14 +14,9 @@
 citro3d-sys = { git = "https://github.com/rust3ds/citro3d-rs.git" }
 ctru-rs = { git = "https://github.com/rust3ds/ctru-rs.git" }
 ctru-sys = { git = "https://github.com/rust3ds/ctru-rs.git" }
-<<<<<<< HEAD
 document-features = "0.2.11"
 libc = "0.2.175"
-=======
-document-features = "0.2.7"
-libc = "0.2.125"
-pin_array = { version = "0.1.1" }
->>>>>>> c64460be
+pin_array = "0.1.2"
 
 [features]
 default = ["glam"]
